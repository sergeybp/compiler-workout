(* Opening a library for generic programming (https://github.com/dboulytchev/GT).
   The library provides "@type ..." syntax extension and plugins like show, etc.
*)
open GT

(* Opening a library for combinator-based syntax analysis *)
open Ostap
open Combinators
                         
(* States *)
module State =
  struct
                                                                
    (* State: global state, local state, scope variables *)
    type t = {g : string -> int; l : string -> int; scope : string list}

    (* Empty state *)
    let empty =
      let e x = failwith (Printf.sprintf "Undefined variable: %s" x) in
      {g = e; l = e; scope = []}

    (* Update: non-destructively "modifies" the state s by binding the variable x 
       to value v and returns the new state w.r.t. a scope
    *)
    let update x v s =
      let u x v s = fun y -> if x = y then v else s y in
      if List.mem x s.scope then {s with l = u x v s.l} else {s with g = u x v s.g}

    (* Evals a variable in a state w.r.t. a scope *)
    let eval s x = (if List.mem x s.scope then s.l else s.g) x

    (* Creates a new scope, based on a given state *)
    let enter st xs = {empty with g = st.g; scope = xs}

    (* Drops a scope *)
    let leave st st' = {st' with g = st.g}

  end
    
(* Simple expressions: syntax and semantics *)
module Expr =
  struct
    
    (* The type for expressions. Note, in regular OCaml there is no "@type..." 
       notation, it came from GT. 
    *)
    @type t =
    (* integer constant *) | Const of int
    (* variable         *) | Var   of string
    (* binary operator  *) | Binop of string * t * t
    (* function call    *) | Call  of string * t list with show

    (* Available binary operators:
        !!                   --- disjunction
        &&                   --- conjunction
        ==, !=, <=, <, >=, > --- comparisons
        +, -                 --- addition, subtraction
        *, /, %              --- multiplication, division, reminder
    *)

    (* The type of configuration: a state, an input stream, an output stream, an optional value *)
    type config = State.t * int list * int list * int option
                                                            
    (* Expression evaluator
<<<<<<< HEAD
          val eval : state -> t -> int
 
       Takes a state and an expression, and returns the value of the expression in 
       the given state.
    *)                                                      
    let to_func op =
      let bti   = function true -> 1 | _ -> 0 in
      let itb b = b <> 0 in
      let (|>) f g   = fun x y -> f (g x y) in
      match op with
      | "+"  -> (+)
      | "-"  -> (-)
      | "*"  -> ( * )
      | "/"  -> (/)
      | "%"  -> (mod)
      | "<"  -> bti |> (< )
      | "<=" -> bti |> (<=)
      | ">"  -> bti |> (> )
      | ">=" -> bti |> (>=)
      | "==" -> bti |> (= )
      | "!=" -> bti |> (<>)
      | "&&" -> fun x y -> bti (itb x && itb y)
      | "!!" -> fun x y -> bti (itb x || itb y)
      | _    -> failwith (Printf.sprintf "Unknown binary operator %s" op)    
    
    let rec eval env ((st, i, o, r) as conf) expr = match expr with
      | Const n -> (st, i, o, Some n)
      | Var   x -> (st, i, o, Some(State.eval st x))
      | Binop (op, x, y) -> let (_, _, _, Some firstArg) as conf = eval env conf x in
        let (st, i, o, Some secondArg) = eval env conf y 
        in (st, i, o, Some (to_func op firstArg secondArg)) 
      | Call (name, args) -> let computedArgs, conf = List.fold_left (fun (acc, conf) arg -> let (_, _, _, Some compArg) as conf = eval env conf arg in compArg::acc, conf) ([], conf) args in
        env#definition env name (List.rev computedArgs) conf
=======

          val eval : env -> config -> t -> config


       Takes an environment, a configuration and an expresion, and returns another configuration. The 
       environment supplies the following method

           method definition : env -> string -> int list -> config -> config

       which takes an environment (of the same type), a name of the function, a list of actual parameters and a configuration, 
       an returns resulting configuration
    *)                                                       
    let rec eval env ((st, i, o, r) as conf) expr = failwith "Not implemented"
>>>>>>> 40f45c35
         
    (* Expression parser. You can use the following terminals:

         IDENT   --- a non-empty identifier a-zA-Z[a-zA-Z0-9_]* as a string
         DECIMAL --- a decimal constant [0-9]+ as a string                                                                                                                  
    *)
    ostap (                                      
<<<<<<< HEAD
      parse:
    !(Ostap.Util.expr 
             (fun x -> x)
       (Array.map (fun (a, s) -> a, 
                           List.map  (fun s -> ostap(- $(s)), (fun x y -> Binop (s, x, y))) s
                        ) 
              [|                
                `Lefta, ["!!"];
                `Lefta, ["&&"];
                `Nona , ["=="; "!="; "<="; "<"; ">="; ">"];
                `Lefta, ["+" ; "-"];
                `Lefta, ["*" ; "/"; "%"];
              |] 
       )
       primary);
      
      primary:
        n:DECIMAL {Const n}
      | x:IDENT   {Var x}
      | -"(" parse -")"
)
=======
      parse: empty {failwith "Not implemented"}
    )
>>>>>>> 40f45c35
    
  end
                    
(* Simple statements: syntax and sematics *)
module Stmt =
  struct

    (* The type for statements *)
    @type t =
    (* read into the variable           *) | Read   of string
    (* write the value of an expression *) | Write  of Expr.t
    (* assignment                       *) | Assign of string * Expr.t
    (* composition                      *) | Seq    of t * t 
    (* empty statement                  *) | Skip
    (* conditional                      *) | If     of Expr.t * t * t
    (* loop with a pre-condition        *) | While  of Expr.t * t
    (* loop with a post-condition       *) | Repeat of t * Expr.t
    (* return statement                 *) | Return of Expr.t option
    (* call a procedure                 *) | Call   of string * Expr.t list with show
                                                                    
    (* Statement evaluator

         val eval : env -> config -> t -> config

       Takes an environment, a configuration and a statement, and returns another configuration. The 
       environment is the same as for expressions
    *)
<<<<<<< HEAD
  let rec eval env ((st, i, o, r) as conf) k stmt = let seq x stmt = match stmt with
    | Skip -> x
    | y -> Seq (x, y) in match stmt with
      | Read x -> eval env (match i with z::i' -> (State.update x z st, i', o, r) | _ -> failwith "Unexpected end of input") Skip k
      | Write e -> eval env (let (st, i, o, Some x) = Expr.eval env conf e in (st, i, o @ [x], r)) Skip k
      | Assign (x, e) -> eval env (let (st, i, o, Some rr) = Expr.eval env conf e in (State.update x rr st, i, o, r)) Skip k
      | If (expr, thenIf, elseIf) -> let (_, _, _, Some x) as conf = Expr.eval env conf expr in if x <> 0 then (eval env conf k thenIf) else (eval env conf k elseIf)
      | While (expr, lS) -> let (_, _, _, Some x) as conf = Expr.eval env conf expr in if (x = 0) then eval env conf Skip k else eval env conf (seq stmt k) lS
      | Repeat (lS, expr) ->  eval env conf (seq (While (Expr.Binop ("==", expr, Expr.Const 0), lS)) k) lS
      | Seq (s1, s2) -> eval env conf (seq s2 k) s1
      | Skip -> match k with Skip -> conf | something -> eval env conf Skip k
      | Call (f, args) -> eval env (Expr.eval env conf (Expr.Call (f, args))) k Skip
      | Return res -> match res with
        | None -> (st, i, o, None)
        | Some r -> Expr.eval env conf r

    let rec parsEI eIf el =  match eIf with
          | [] -> el
          | (condition, action)::tEI -> If (condition, action, parsEI tEI el)

    let parseEl eIf el = let elseActionParsed = match el with
      | None -> Skip
      | Some action -> action in parsEI eIf elseActionParsed
                              
    (* Statement parser *)
    ostap (
      parse:
        s:stmt ";" ss:parse {Seq (s, ss)}
      | stmt;
      stmt:
        "read" "(" x:IDENT ")" {Read x}
      | "write" "(" e:!(Expr.parse) ")" {Write e}
      | x:IDENT 
        assignmentOrCall: (
          ":=" e:!(Expr.parse) {Assign (x, e)}
          | "(" args:!(Util.list0)[Expr.parse] ")" {Call (x, args)}
        ) {assignmentOrCall}
      | %"skip"                         {Skip}
      | %"if" condition: !(Expr.parse) %"then" action:parse 
        eIf:(%"elif" !(Expr.parse) %"then" parse)*
        el:(%"else" parse)?
        %"fi" { If (condition, action, parseEl eIf el)}
      | %"while" condition: !(Expr.parse) %"do" action:parse %"od" { While (condition, action) }
      | %"repeat" action:parse %"until" condition: !(Expr.parse) { Repeat (action, condition) }
      | %"for" initialize:parse "," condition: !(Expr.parse)
        "," increment:parse %"do" action:parse %"od" {Seq (initialize, While (condition, Seq (action, increment)))}
=======
    let rec eval env ((st, i, o, r) as conf) k stmt = failwith "Not implemnted"
         
    (* Statement parser *)
    ostap (
      parse: empty {failwith "Not implemented"}
>>>>>>> 40f45c35
    )
      
  end

(* Function and procedure definitions *)
module Definition =
  struct

    (* The type for a definition: name, argument list, local variables, body *)
    type t = string * (string list * string list * Stmt.t)

    ostap (     
      parse: empty {failwith "Not implemented"}
    )

  end
    
(* The top-level definitions *)

(* The top-level syntax category is a pair of definition list and statement (program body) *)
type t = Definition.t list * Stmt.t    

(* Top-level evaluator
     eval : t -> int list -> int list
   Takes a program and its input stream, and returns the output stream
*)

let eval (defs, body) i =
  let module M = Map.Make (String) in
  let m          = List.fold_left (fun m ((name, _) as def) -> M.add name def m) M.empty defs in  
  let _, _, o, _ =
    Stmt.eval
      (object
         method definition env f args (st, i, o, r) =
           let xs, locs, s      = snd @@ M.find f m in
           let st'              = List.fold_left (fun st (x, a) -> State.update x a st) (State.enter st (xs @ locs)) (List.combine xs args) in
           let st'', i', o', r' = Stmt.eval env (st', i, o, r) Stmt.Skip s in
           (State.leave st'' st, i', o', r')
       end)
      (State.empty, i, [], None)
      Stmt.Skip
      body
  in
  o

(* Top-level parser *)
let parse = ostap (!(Definition.parse)* !(Stmt.parse))
<|MERGE_RESOLUTION|>--- conflicted
+++ resolved
@@ -62,7 +62,6 @@
     type config = State.t * int list * int list * int option
                                                             
     (* Expression evaluator
-<<<<<<< HEAD
           val eval : state -> t -> int
  
        Takes a state and an expression, and returns the value of the expression in 
@@ -96,21 +95,6 @@
         in (st, i, o, Some (to_func op firstArg secondArg)) 
       | Call (name, args) -> let computedArgs, conf = List.fold_left (fun (acc, conf) arg -> let (_, _, _, Some compArg) as conf = eval env conf arg in compArg::acc, conf) ([], conf) args in
         env#definition env name (List.rev computedArgs) conf
-=======
-
-          val eval : env -> config -> t -> config
-
-
-       Takes an environment, a configuration and an expresion, and returns another configuration. The 
-       environment supplies the following method
-
-           method definition : env -> string -> int list -> config -> config
-
-       which takes an environment (of the same type), a name of the function, a list of actual parameters and a configuration, 
-       an returns resulting configuration
-    *)                                                       
-    let rec eval env ((st, i, o, r) as conf) expr = failwith "Not implemented"
->>>>>>> 40f45c35
          
     (* Expression parser. You can use the following terminals:
 
@@ -118,7 +102,6 @@
          DECIMAL --- a decimal constant [0-9]+ as a string                                                                                                                  
     *)
     ostap (                                      
-<<<<<<< HEAD
       parse:
     !(Ostap.Util.expr 
              (fun x -> x)
@@ -139,11 +122,7 @@
         n:DECIMAL {Const n}
       | x:IDENT   {Var x}
       | -"(" parse -")"
-)
-=======
-      parse: empty {failwith "Not implemented"}
-    )
->>>>>>> 40f45c35
+  )
     
   end
                     
@@ -171,7 +150,6 @@
        Takes an environment, a configuration and a statement, and returns another configuration. The 
        environment is the same as for expressions
     *)
-<<<<<<< HEAD
   let rec eval env ((st, i, o, r) as conf) k stmt = let seq x stmt = match stmt with
     | Skip -> x
     | y -> Seq (x, y) in match stmt with
@@ -218,13 +196,6 @@
       | %"repeat" action:parse %"until" condition: !(Expr.parse) { Repeat (action, condition) }
       | %"for" initialize:parse "," condition: !(Expr.parse)
         "," increment:parse %"do" action:parse %"od" {Seq (initialize, While (condition, Seq (action, increment)))}
-=======
-    let rec eval env ((st, i, o, r) as conf) k stmt = failwith "Not implemnted"
-         
-    (* Statement parser *)
-    ostap (
-      parse: empty {failwith "Not implemented"}
->>>>>>> 40f45c35
     )
       
   end
