(* Opening a library for generic programming (https://github.com/dboulytchev/GT).
   The library provides "@type ..." syntax extension and plugins like show, etc.
*)
open GT

(* Opening a library for combinator-based syntax analysis *)
open Ostap.Combinators
       
(* Simple expressions: syntax and semantics *)
module Expr =
  struct
    
    (* The type for expressions. Note, in regular OCaml there is no "@type..." 
       notation, it came from GT. 
    *)
    @type t =
    (* integer constant *) | Const of int
    (* variable         *) | Var   of string
    (* binary operator  *) | Binop of string * t * t with show

    (* Available binary operators:
        !!                   --- disjunction
        &&                   --- conjunction
        ==, !=, <=, <, >=, > --- comparisons
        +, -                 --- addition, subtraction
        *, /, %              --- multiplication, division, reminder
    *)
                                                            
    (* State: a partial map from variables to integer values. *)
    type state = string -> int 

    (* Empty state: maps every variable into nothing. *)
    let empty = fun x -> failwith (Printf.sprintf "Undefined variable %s" x)

    (* Update: non-destructively "modifies" the state s by binding the variable x 
      to value v and returns the new state.
    *)
    let update x v s = fun y -> if x = y then v else s y

    (* Expression evaluator

          val eval : state -> t -> int
 
       Takes a state and an expression, and returns the value of the expression in 
       the given state.
<<<<<<< HEAD
    *)
    let rec getBinop = 
      let check e = if e then 1 else 0 
      and toBoolean v = if v = 0 then false else true in
        let bop = fun b left right -> check (b (toBoolean left) (toBoolean right)) and
        cop = fun c left right -> check (c left right) in function
          | "+" -> (+)
          | "-" -> (-)
          | "*" -> ( * )
          | "/" -> (/)
          | "%" -> (mod)
          | ">"  -> cop (>)
          | "<"  -> cop (<)
          | "<=" -> cop (<=)
          | ">=" -> cop (>=)
          | "==" -> cop (==)
          | "!=" -> cop (<>)
          | "&&" -> bop (&&)
          | "!!" -> bop (||)
          | _ -> failwith "Not implemented yet"

    let rec eval s = function
      | Const c          -> c
      | Var   v       -> s v
      | Binop (op, x, y) -> (getBinop op) (eval s x) (eval s y)


     let op1 = ["!!"]
     let op2 = ["&&"]
     let op3 = ["<="; ">="; "<"; ">"; "=="; "!="]
     let op4 = ["+"; "-"]
     let op5 = ["*"; "/"; "%"]

     let getOp ops = List.map (fun op ->  (ostap ($(op)), fun x y -> Binop(op, x, y))) ops
=======
     *)                                                       
    let to_func op =
      let bti   = function true -> 1 | _ -> 0 in
      let itb b = b <> 0 in
      let (|>) f g   = fun x y -> f (g x y) in
      match op with
      | "+"  -> (+)
      | "-"  -> (-)
      | "*"  -> ( * )
      | "/"  -> (/)
      | "%"  -> (mod)
      | "<"  -> bti |> (< )
      | "<=" -> bti |> (<=)
      | ">"  -> bti |> (> )
      | ">=" -> bti |> (>=)
      | "==" -> bti |> (= )
      | "!=" -> bti |> (<>)
      | "&&" -> fun x y -> bti (itb x && itb y)
      | "!!" -> fun x y -> bti (itb x || itb y)
      | _    -> failwith (Printf.sprintf "Unknown binary operator %s" op)    
    
    let rec eval st expr =      
      match expr with
      | Const n -> n
      | Var   x -> st x
      | Binop (op, x, y) -> to_func op (eval st x) (eval st y)
>>>>>>> 1a338605

    (* Expression parser. You can use the following terminals:

         IDENT   --- a non-empty identifier a-zA-Z[a-zA-Z0-9_]* as a string
         DECIMAL --- a decimal constant [0-9]+ as a string
<<<<<<< HEAD
   
    *) 
    ostap (
      primary: 
        x: IDENT {Var x} 
        | d: DECIMAL { Const d } 
        | -"(" parse -")";
      parse: 
        !(Ostap.Util.expr
          (fun x -> x)
          [|
            `Lefta, getOp op1;
            `Lefta, getOp op2;
            `Nona,  getOp op3;
            `Lefta, getOp op4;
            `Lefta, getOp op5
          |]
          primary
        )
      )
=======
                                                                                                                  
    *)
    ostap (                                      
      parse:
	  !(Ostap.Util.expr 
             (fun x -> x)
	     (Array.map (fun (a, s) -> a, 
                           List.map  (fun s -> ostap(- $(s)), (fun x y -> Binop (s, x, y))) s
                        ) 
              [|                
		`Lefta, ["!!"];
		`Lefta, ["&&"];
		`Nona , ["=="; "!="; "<="; "<"; ">="; ">"];
		`Lefta, ["+" ; "-"];
		`Lefta, ["*" ; "/"; "%"];
              |] 
	     )
	     primary);
      
      primary:
        n:DECIMAL {Const n}
      | x:IDENT   {Var x}
      | -"(" parse -")"
    )
    
>>>>>>> 1a338605
  end
                    
(* Simple statements: syntax and sematics *)
module Stmt =
  struct

    (* The type for statements *)
    @type t =
    (* read into the variable           *) | Read   of string
    (* write the value of an expression *) | Write  of Expr.t
    (* assignment                       *) | Assign of string * Expr.t
    (* composition                      *) | Seq    of t * t with show

    (* The type of configuration: a state, an input stream, an output stream *)
    type config = Expr.state * int list * int list 

    (* Statement evaluator

         val eval : config -> t -> config

       Takes a configuration and a statement, and returns another configuration
    *)
<<<<<<< HEAD
    let rec eval (s, i, o) = function
      | Read x -> Expr.update x (List.hd i) s, (List.tl i), o
      | Write y -> s, i, o@[Expr.eval s y]
      | Assign (x, y) -> Expr.update x (Expr.eval s y) s, i, o
      | Seq (y, y') -> eval (eval (s, i, o) y) y'
                                                         

    (* Statement parser *)
    ostap (
      parse:
        !(Ostap.Util.expr
          (fun x -> x)
          [|
            `Righta, [ostap (";"), fun x y -> Seq (x, y)]
          |]
          primary
        );
      primary:
        -"read" -"(" x:IDENT -")" {Read x}
        | -"write" -"(" e:!(Expr.parse) -")" {Write e}
        | x:IDENT -":=" e:!(Expr.parse) {Assign (x, e)}
=======
    let rec eval ((st, i, o) as conf) stmt =
      match stmt with
      | Read    x       -> (match i with z::i' -> (Expr.update x z st, i', o) | _ -> failwith "Unexpected end of input")
      | Write   e       -> (st, i, o @ [Expr.eval st e])
      | Assign (x, e)   -> (Expr.update x (Expr.eval st e) st, i, o)
      | Seq    (s1, s2) -> eval (eval conf s1) s2
                                
    (* Statement parser *)
    ostap (
      parse:
        s:stmt ";" ss:parse {Seq (s, ss)}
      | stmt;
      stmt:
        "read" "(" x:IDENT ")"          {Read x}
      | "write" "(" e:!(Expr.parse) ")" {Write e}
      | x:IDENT ":=" e:!(Expr.parse)    {Assign (x, e)}            
>>>>>>> 1a338605
    )
  end

(* The top-level definitions *)

(* The top-level syntax category is statement *)
type t = Stmt.t    


let eval p i =
  let _, _, o = Stmt.eval (Expr.empty, i, []) p in o

(* Top-level parser *)
<<<<<<< HEAD
let parse = Stmt.parse                                                     
=======
let parse = Stmt.parse                                                     
>>>>>>> 1a338605
<|MERGE_RESOLUTION|>--- conflicted
+++ resolved
@@ -43,43 +43,7 @@
  
        Takes a state and an expression, and returns the value of the expression in 
        the given state.
-<<<<<<< HEAD
-    *)
-    let rec getBinop = 
-      let check e = if e then 1 else 0 
-      and toBoolean v = if v = 0 then false else true in
-        let bop = fun b left right -> check (b (toBoolean left) (toBoolean right)) and
-        cop = fun c left right -> check (c left right) in function
-          | "+" -> (+)
-          | "-" -> (-)
-          | "*" -> ( * )
-          | "/" -> (/)
-          | "%" -> (mod)
-          | ">"  -> cop (>)
-          | "<"  -> cop (<)
-          | "<=" -> cop (<=)
-          | ">=" -> cop (>=)
-          | "==" -> cop (==)
-          | "!=" -> cop (<>)
-          | "&&" -> bop (&&)
-          | "!!" -> bop (||)
-          | _ -> failwith "Not implemented yet"
-
-    let rec eval s = function
-      | Const c          -> c
-      | Var   v       -> s v
-      | Binop (op, x, y) -> (getBinop op) (eval s x) (eval s y)
-
-
-     let op1 = ["!!"]
-     let op2 = ["&&"]
-     let op3 = ["<="; ">="; "<"; ">"; "=="; "!="]
-     let op4 = ["+"; "-"]
-     let op5 = ["*"; "/"; "%"]
-
-     let getOp ops = List.map (fun op ->  (ostap ($(op)), fun x y -> Binop(op, x, y))) ops
-=======
-     *)                                                       
+    *)                                                      
     let to_func op =
       let bti   = function true -> 1 | _ -> 0 in
       let itb b = b <> 0 in
@@ -105,36 +69,12 @@
       | Const n -> n
       | Var   x -> st x
       | Binop (op, x, y) -> to_func op (eval st x) (eval st y)
->>>>>>> 1a338605
 
     (* Expression parser. You can use the following terminals:
 
          IDENT   --- a non-empty identifier a-zA-Z[a-zA-Z0-9_]* as a string
          DECIMAL --- a decimal constant [0-9]+ as a string
-<<<<<<< HEAD
-   
     *) 
-    ostap (
-      primary: 
-        x: IDENT {Var x} 
-        | d: DECIMAL { Const d } 
-        | -"(" parse -")";
-      parse: 
-        !(Ostap.Util.expr
-          (fun x -> x)
-          [|
-            `Lefta, getOp op1;
-            `Lefta, getOp op2;
-            `Nona,  getOp op3;
-            `Lefta, getOp op4;
-            `Lefta, getOp op5
-          |]
-          primary
-        )
-      )
-=======
-                                                                                                                  
-    *)
     ostap (                                      
       parse:
 	  !(Ostap.Util.expr 
@@ -158,7 +98,6 @@
       | -"(" parse -")"
     )
     
->>>>>>> 1a338605
   end
                     
 (* Simple statements: syntax and sematics *)
@@ -181,29 +120,6 @@
 
        Takes a configuration and a statement, and returns another configuration
     *)
-<<<<<<< HEAD
-    let rec eval (s, i, o) = function
-      | Read x -> Expr.update x (List.hd i) s, (List.tl i), o
-      | Write y -> s, i, o@[Expr.eval s y]
-      | Assign (x, y) -> Expr.update x (Expr.eval s y) s, i, o
-      | Seq (y, y') -> eval (eval (s, i, o) y) y'
-                                                         
-
-    (* Statement parser *)
-    ostap (
-      parse:
-        !(Ostap.Util.expr
-          (fun x -> x)
-          [|
-            `Righta, [ostap (";"), fun x y -> Seq (x, y)]
-          |]
-          primary
-        );
-      primary:
-        -"read" -"(" x:IDENT -")" {Read x}
-        | -"write" -"(" e:!(Expr.parse) -")" {Write e}
-        | x:IDENT -":=" e:!(Expr.parse) {Assign (x, e)}
-=======
     let rec eval ((st, i, o) as conf) stmt =
       match stmt with
       | Read    x       -> (match i with z::i' -> (Expr.update x z st, i', o) | _ -> failwith "Unexpected end of input")
@@ -220,7 +136,6 @@
         "read" "(" x:IDENT ")"          {Read x}
       | "write" "(" e:!(Expr.parse) ")" {Write e}
       | x:IDENT ":=" e:!(Expr.parse)    {Assign (x, e)}            
->>>>>>> 1a338605
     )
   end
 
@@ -234,8 +149,4 @@
   let _, _, o = Stmt.eval (Expr.empty, i, []) p in o
 
 (* Top-level parser *)
-<<<<<<< HEAD
-let parse = Stmt.parse                                                     
-=======
-let parse = Stmt.parse                                                     
->>>>>>> 1a338605
+let parse = Stmt.parse                                                     