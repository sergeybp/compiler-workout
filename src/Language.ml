(* Opening a library for generic programming (https://github.com/dboulytchev/GT).
   The library provides "@type ..." syntax extension and plugins like show, etc.
*)
open GT

(* Opening a library for combinator-based syntax analysis *)
open Ostap
open Combinators
                         
(* States *)
module State =
  struct
                                                                
    (* State: global state, local state, scope variables *)
    type t = {g : string -> int; l : string -> int; scope : string list}

    (* Empty state *)
<<<<<<< HEAD
    let empty = {g = (fun x -> failwith (Printf.sprintf "Undefined variable %s" x)); l = (fun x -> failwith @@ Printf.sprintf "Unbound local variable %s" x); scope = []}
=======
    let empty =
      let e x = failwith (Printf.sprintf "Undefined variable: %s" x) in
      {g = e; l = e; scope = []}
>>>>>>> 790661a5

    (* Update: non-destructively "modifies" the state s by binding the variable x 
       to value v and returns the new state w.r.t. a scope
    *)
<<<<<<< HEAD
    let update x v s =  let up f y = if x = y then v else f y in if List.mem x s.scope then { s with l = up s.l }else { s with g = up s.g }
                                
=======
    let update x v s =
      let u x v s = fun y -> if x = y then v else s y in
      if List.mem x s.scope then {s with l = u x v s.l} else {s with g = u x v s.g}

>>>>>>> 790661a5
    (* Evals a variable in a state w.r.t. a scope *)
    let eval s x = (if List.mem x s.scope then s.l else s.g) x

    (* Creates a new scope, based on a given state *)
<<<<<<< HEAD
    let enter st xs = { g = st.g; l = (fun x -> failwith (Printf.sprintf "Undefined variable %s" x)); scope = xs }

    (* Drops a scope *)
    let leave st st' = { st with g = st'.g }
=======
    let enter st xs = {empty with g = st.g; scope = xs}

    (* Drops a scope *)
    let leave st st' = {st' with g = st.g}
>>>>>>> 790661a5

  end
    
(* Simple expressions: syntax and semantics *)
module Expr =
  struct
    
    (* The type for expressions. Note, in regular OCaml there is no "@type..." 
       notation, it came from GT. 
    *)
    @type t =
    (* integer constant *) | Const of int
    (* variable         *) | Var   of string
    (* binary operator  *) | Binop of string * t * t
    (* function call    *) | Call  of string * t list with show

    (* Available binary operators:
        !!                   --- disjunction
        &&                   --- conjunction
        ==, !=, <=, <, >=, > --- comparisons
        +, -                 --- addition, subtraction
        *, /, %              --- multiplication, division, reminder
    *)

    (* The type of configuration: a state, an input stream, an output stream, an optional value *)
    type config = State.t * int list * int list * int option
                                                            
    (* Expression evaluator

<<<<<<< HEAD
          val eval : state -> t -> int
 
       Takes a state and an expression, and returns the value of the expression in 
       the given state.
    *)                                                      
    let to_func op =
      let bti   = function true -> 1 | _ -> 0 in
      let itb b = b <> 0 in
      let (|>) f g   = fun x y -> f (g x y) in
      match op with
      | "+"  -> (+)
      | "-"  -> (-)
      | "*"  -> ( * )
      | "/"  -> (/)
      | "%"  -> (mod)
      | "<"  -> bti |> (< )
      | "<=" -> bti |> (<=)
      | ">"  -> bti |> (> )
      | ">=" -> bti |> (>=)
      | "==" -> bti |> (= )
      | "!=" -> bti |> (<>)
      | "&&" -> fun x y -> bti (itb x && itb y)
      | "!!" -> fun x y -> bti (itb x || itb y)
      | _    -> failwith (Printf.sprintf "Unknown binary operator %s" op)    
    
    let rec eval st expr =      
      match expr with
      | Const n -> n
      | Var   x -> State.eval st x
      | Binop (op, x, y) -> to_func op (eval st x) (eval st y)
=======
          val eval : env -> config -> t -> int * config


       Takes an environment, a configuration and an expresion, and returns another configuration. The 
       environment supplies the following method

           method definition : env -> string -> int list -> config -> config
>>>>>>> 790661a5

       which takes an environment (of the same type), a name of the function, a list of actual parameters and a configuration, 
       an returns a pair: the return value for the call and the resulting configuration
    *)                                                       
    let rec eval env ((st, i, o, r) as conf) expr = failwith "Not implemented"
         
    (* Expression parser. You can use the following terminals:

         IDENT   --- a non-empty identifier a-zA-Z[a-zA-Z0-9_]* as a string
<<<<<<< HEAD
         DECIMAL --- a decimal constant [0-9]+ as a string
    *) 
=======
         DECIMAL --- a decimal constant [0-9]+ as a string                                                                                                                  
    *)
>>>>>>> 790661a5
    ostap (                                      
      parse:
    !(Ostap.Util.expr 
             (fun x -> x)
       (Array.map (fun (a, s) -> a, 
                           List.map  (fun s -> ostap(- $(s)), (fun x y -> Binop (s, x, y))) s
                        ) 
              [|                
                `Lefta, ["!!"];
                `Lefta, ["&&"];
                `Nona , ["=="; "!="; "<="; "<"; ">="; ">"];
                `Lefta, ["+" ; "-"];
                `Lefta, ["*" ; "/"; "%"];
              |] 
       )
       primary);
      
      primary:
        n:DECIMAL {Const n}
      | x:IDENT   {Var x}
      | -"(" parse -")"
)
    
  end
                    
(* Simple statements: syntax and sematics *)
module Stmt =
  struct

    (* The type for statements *)
    @type t =
    (* read into the variable           *) | Read   of string
    (* write the value of an expression *) | Write  of Expr.t
    (* assignment                       *) | Assign of string * Expr.t
    (* composition                      *) | Seq    of t * t 
    (* empty statement                  *) | Skip
    (* conditional                      *) | If     of Expr.t * t * t
    (* loop with a pre-condition        *) | While  of Expr.t * t
    (* loop with a post-condition       *) | Repeat of t * Expr.t
    (* return statement                 *) | Return of Expr.t option
    (* call a procedure                 *) | Call   of string * Expr.t list with show
                                                                    
    (* Statement evaluator

         val eval : env -> config -> t -> config

       Takes an environment, a configuration and a statement, and returns another configuration. The 
       environment is the same as for expressions
    *)
<<<<<<< HEAD
    let rec eval env ((st, i, o) as conf) stmt = match stmt with
      | Read x -> (match i with z::i' -> (State.update x z st, i', o) | _ -> failwith "Unexpected end of input")
      | Write e -> (st, i, o @ [Expr.eval st e])
      | Assign (x, e)   -> (State.update x (Expr.eval st e) st, i, o)
      | If (expr, thenIf, elseIf) -> if (Expr.eval st expr) <> 0 then (eval env conf thenIf) else (eval env conf elseIf)
      | While (expr, lS) -> rwL env conf expr lS
      | Seq (s1, s2) -> eval env (eval env conf s1) s2
      | Skip -> conf
      | Repeat (lS, expr) ->  rwL env (eval env conf lS) expr lS
      | Call (f, args) -> let computedArgs = List.map (Expr.eval st) args in
          let formals, locals, body = env#definition f in
          let methodState = State.enter st (formals@locals) in
          let argsMapping = List.combine formals computedArgs in
          let fullMethodState = List.fold_left (fun st (x, a) -> State.update x a st) methodState argsMapping in
          let resultState, resultInput, resultOutput = eval env (fullMethodState, i, o) body in
          (State.leave resultState st, resultInput, resultOutput) and rwL env ((st, _, _) as conf) expr lS = if (Expr.eval st expr) != 0 then rwL env (eval env conf lS) expr lS else conf

    let rec parsEI eIf el =  match eIf with
          | [] -> el
          | (condition, action)::tEI -> If (condition, action, parsEI tEI el)

    let parseEl eIf el = let elseActionParsed = match el with
      | None -> Skip
      | Some action -> action in parsEI eIf elseActionParsed
                                
=======
    let rec eval env ((st, i, o, r) as conf) k stmt = failwith "Not implemented"
         
>>>>>>> 790661a5
    (* Statement parser *)
    ostap (
      parse:
        s:stmt ";" ss:parse {Seq (s, ss)}
      | stmt;
      stmt:
        "read" "(" x:IDENT ")" {Read x}
      | "write" "(" e:!(Expr.parse) ")" {Write e}
      | x:IDENT 
        assignmentOrCall: (
          ":=" e:!(Expr.parse) {Assign (x, e)}
          | "(" args:!(Util.list0)[Expr.parse] ")" {Call (x, args)}
        ) {assignmentOrCall}
      | %"skip"                         {Skip}
      | %"if" condition: !(Expr.parse) %"then" action:parse 
        eIf:(%"elif" !(Expr.parse) %"then" parse)*
        el:(%"else" parse)?
        %"fi" { If (condition, action, parseEl eIf el)}
      | %"while" condition: !(Expr.parse) %"do" action:parse %"od" { While (condition, action) }
      | %"repeat" action:parse %"until" condition: !(Expr.parse) { Repeat (action, condition) }
      | %"for" initialize:parse "," condition: !(Expr.parse)
        "," increment:parse %"do" action:parse %"od" {Seq (initialize, While (condition, Seq (action, increment)))}
    )
      
  end

(* Function and procedure definitions *)
module Definition =
  struct

    (* The type for a definition: name, argument list, local variables, body *)
    type t = string * (string list * string list * Stmt.t)

    ostap (
<<<<<<< HEAD
      argument: IDENT;
      parse: %"fun" functionName:IDENT "(" args: !(Util.list0 argument) ")"
        locals: (%"local" !(Util.list argument))?
        "{" body: !(Stmt.parse) "}" { (functionName, (args, (match locals with None -> [] | Some l -> l), body))}
=======
      arg  : IDENT;
      parse: %"fun" name:IDENT "(" args:!(Util.list0 arg) ")"
         locs:(%"local" !(Util.list arg))?
        "{" body:!(Stmt.parse) "}" {
        (name, (args, (match locs with None -> [] | Some l -> l), body))
      }
>>>>>>> 790661a5
    )

  end
    
(* The top-level definitions *)

(* The top-level syntax category is a pair of definition list and statement (program body) *)
type t = Definition.t list * Stmt.t    

(* Top-level evaluator
     eval : t -> int list -> int list
   Takes a program and its input stream, and returns the output stream
*)
<<<<<<< HEAD
let eval (defs, body) i = let module CM = Map.Make (String) in
  let defsM = List.fold_left (fun m ((name, _) as defs) -> CM.add name defs m) CM.empty defs in
  let envObject = (object method definition name = snd (CM.find name defsM) end) in
  let _, _, output = Stmt.eval envObject (State.empty, i, []) body in output
                                   
=======
let eval (defs, body) i =
  let module M = Map.Make (String) in
  let m          = List.fold_left (fun m ((name, _) as def) -> M.add name def m) M.empty defs in  
  let _, _, o, _ =
    Stmt.eval
      (object
         method definition env f args (st, i, o, r) =
           let xs, locs, s      = snd @@ M.find f m in
           let st'              = List.fold_left (fun st (x, a) -> State.update x a st) (State.enter st (xs @ locs)) (List.combine xs args) in
           let st'', i', o', r' = Stmt.eval env (st', i, o, r) Stmt.Skip s in
           (State.leave st'' st, i', o', r')
       end)
      (State.empty, i, [], None)
      Stmt.Skip
      body
  in
  o

>>>>>>> 790661a5
(* Top-level parser *)
let parse = ostap (!(Definition.parse)* !(Stmt.parse))<|MERGE_RESOLUTION|>--- conflicted
+++ resolved
@@ -15,41 +15,25 @@
     type t = {g : string -> int; l : string -> int; scope : string list}
 
     (* Empty state *)
-<<<<<<< HEAD
-    let empty = {g = (fun x -> failwith (Printf.sprintf "Undefined variable %s" x)); l = (fun x -> failwith @@ Printf.sprintf "Unbound local variable %s" x); scope = []}
-=======
     let empty =
       let e x = failwith (Printf.sprintf "Undefined variable: %s" x) in
       {g = e; l = e; scope = []}
->>>>>>> 790661a5
 
     (* Update: non-destructively "modifies" the state s by binding the variable x 
        to value v and returns the new state w.r.t. a scope
     *)
-<<<<<<< HEAD
-    let update x v s =  let up f y = if x = y then v else f y in if List.mem x s.scope then { s with l = up s.l }else { s with g = up s.g }
-                                
-=======
     let update x v s =
       let u x v s = fun y -> if x = y then v else s y in
       if List.mem x s.scope then {s with l = u x v s.l} else {s with g = u x v s.g}
 
->>>>>>> 790661a5
     (* Evals a variable in a state w.r.t. a scope *)
     let eval s x = (if List.mem x s.scope then s.l else s.g) x
 
     (* Creates a new scope, based on a given state *)
-<<<<<<< HEAD
-    let enter st xs = { g = st.g; l = (fun x -> failwith (Printf.sprintf "Undefined variable %s" x)); scope = xs }
-
-    (* Drops a scope *)
-    let leave st st' = { st with g = st'.g }
-=======
     let enter st xs = {empty with g = st.g; scope = xs}
 
     (* Drops a scope *)
     let leave st st' = {st' with g = st.g}
->>>>>>> 790661a5
 
   end
     
@@ -78,8 +62,6 @@
     type config = State.t * int list * int list * int option
                                                             
     (* Expression evaluator
-
-<<<<<<< HEAD
           val eval : state -> t -> int
  
        Takes a state and an expression, and returns the value of the expression in 
@@ -110,31 +92,12 @@
       | Const n -> n
       | Var   x -> State.eval st x
       | Binop (op, x, y) -> to_func op (eval st x) (eval st y)
-=======
-          val eval : env -> config -> t -> int * config
-
-
-       Takes an environment, a configuration and an expresion, and returns another configuration. The 
-       environment supplies the following method
-
-           method definition : env -> string -> int list -> config -> config
->>>>>>> 790661a5
-
-       which takes an environment (of the same type), a name of the function, a list of actual parameters and a configuration, 
-       an returns a pair: the return value for the call and the resulting configuration
-    *)                                                       
-    let rec eval env ((st, i, o, r) as conf) expr = failwith "Not implemented"
          
     (* Expression parser. You can use the following terminals:
 
          IDENT   --- a non-empty identifier a-zA-Z[a-zA-Z0-9_]* as a string
-<<<<<<< HEAD
-         DECIMAL --- a decimal constant [0-9]+ as a string
-    *) 
-=======
          DECIMAL --- a decimal constant [0-9]+ as a string                                                                                                                  
     *)
->>>>>>> 790661a5
     ostap (                                      
       parse:
     !(Ostap.Util.expr 
@@ -184,7 +147,6 @@
        Takes an environment, a configuration and a statement, and returns another configuration. The 
        environment is the same as for expressions
     *)
-<<<<<<< HEAD
     let rec eval env ((st, i, o) as conf) stmt = match stmt with
       | Read x -> (match i with z::i' -> (State.update x z st, i', o) | _ -> failwith "Unexpected end of input")
       | Write e -> (st, i, o @ [Expr.eval st e])
@@ -209,11 +171,7 @@
     let parseEl eIf el = let elseActionParsed = match el with
       | None -> Skip
       | Some action -> action in parsEI eIf elseActionParsed
-                                
-=======
-    let rec eval env ((st, i, o, r) as conf) k stmt = failwith "Not implemented"
-         
->>>>>>> 790661a5
+                              
     (* Statement parser *)
     ostap (
       parse:
@@ -248,19 +206,12 @@
     type t = string * (string list * string list * Stmt.t)
 
     ostap (
-<<<<<<< HEAD
-      argument: IDENT;
-      parse: %"fun" functionName:IDENT "(" args: !(Util.list0 argument) ")"
-        locals: (%"local" !(Util.list argument))?
-        "{" body: !(Stmt.parse) "}" { (functionName, (args, (match locals with None -> [] | Some l -> l), body))}
-=======
       arg  : IDENT;
       parse: %"fun" name:IDENT "(" args:!(Util.list0 arg) ")"
          locs:(%"local" !(Util.list arg))?
         "{" body:!(Stmt.parse) "}" {
         (name, (args, (match locs with None -> [] | Some l -> l), body))
       }
->>>>>>> 790661a5
     )
 
   end
@@ -274,13 +225,7 @@
      eval : t -> int list -> int list
    Takes a program and its input stream, and returns the output stream
 *)
-<<<<<<< HEAD
-let eval (defs, body) i = let module CM = Map.Make (String) in
-  let defsM = List.fold_left (fun m ((name, _) as defs) -> CM.add name defs m) CM.empty defs in
-  let envObject = (object method definition name = snd (CM.find name defsM) end) in
-  let _, _, output = Stmt.eval envObject (State.empty, i, []) body in output
-                                   
-=======
+
 let eval (defs, body) i =
   let module M = Map.Make (String) in
   let m          = List.fold_left (fun m ((name, _) as def) -> M.add name def m) M.empty defs in  
@@ -299,6 +244,5 @@
   in
   o
 
->>>>>>> 790661a5
 (* Top-level parser *)
-let parse = ostap (!(Definition.parse)* !(Stmt.parse))+let parse = ostap (!(Definition.parse)* !(Stmt.parse))
