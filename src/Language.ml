(* Opening a library for generic programming (https://github.com/dboulytchev/GT).
   The library provides "@type ..." syntax extension and plugins like show, etc.
*)
open GT

(* Opening a library for combinator-based syntax analysis *)
open Ostap
open Combinators

(* Values *)
module Value =
  struct

    @type t = Int of int | String of string | Array of t list with show

    let to_int = function 
    | Int n -> n 
    | _ -> failwith "int value expected"

    let to_string = function 
    | String s -> s 
    | _ -> failwith "string value expected"

    let to_array = function
    | Array a -> a
    | _       -> failwith "array value expected"

    let of_int    n = Int    n
    let of_string s = String s
    let of_array  a = Array  a

    let update_string s i x = String.init (String.length s) (fun j -> if j = i then x else s.[j])
    let update_array  a i x = List.init   (List.length a)   (fun j -> if j = i then x else List.nth a j)

  end
       
(* States *)
module State =
  struct
                                                                
    (* State: global state, local state, scope variables *)
    type t = {g : string -> Value.t; l : string -> Value.t; scope : string list}

    (* Empty state *)
    let empty =
      let e x = failwith (Printf.sprintf "Undefined variable: %s" x) in
      {g = e; l = e; scope = []}

    (* Update: non-destructively "modifies" the state s by binding the variable x 
       to value v and returns the new state w.r.t. a scope
    *)
    let update x v s =
      let u x v s = fun y -> if x = y then v else s y in
      if List.mem x s.scope then {s with l = u x v s.l} else {s with g = u x v s.g}

    (* Evals a variable in a state w.r.t. a scope *)
    let eval s x = (if List.mem x s.scope then s.l else s.g) x

    (* Creates a new scope, based on a given state *)
    let enter st xs = {empty with g = st.g; scope = xs}

    (* Drops a scope *)
    let leave st st' = {st' with g = st.g}

  end

(* Builtins *)
module Builtin =
  struct

    let eval (st, i, o, _) args = function
    | "read"     -> (match i with z::i' -> (st, i', o, Some (Value.of_int z)) | _ -> failwith "Unexpected end of input")
    | "write"    -> (st, i, o @ [Value.to_int @@ List.hd args], None)
    | "$elem"    -> let [b; j] = args in
                    (st, i, o, let i = Value.to_int j in
                               Some (match b with
                                     | Value.String s -> Value.of_int @@ Char.code s.[i]
                                     | Value.Array  a -> List.nth a i
                               )
                    )         
    | "$length"  -> (st, i, o, Some (Value.of_int (match List.hd args with Value.Array a -> List.length a | Value.String s -> String.length s)))
    | "$array"   -> (st, i, o, Some (Value.of_array args))
    | "isArray"  -> let [a] = args in (st, i, o, Some (Value.of_int @@ match a with Value.Array  _ -> 1 | _ -> 0))
    | "isString" -> let [a] = args in (st, i, o, Some (Value.of_int @@ match a with Value.String _ -> 1 | _ -> 0))                     
       
  end
    
(* Simple expressions: syntax and semantics *)
module Expr =
  struct
    
    (* The type for expressions. Note, in regular OCaml there is no "@type..." 
       notation, it came from GT. 
    *)
    @type t =
    (* integer constant   *) | Const  of int
    (* array              *) | Array  of t list
    (* string             *) | String of string
    (* S-expressions      *) | Sexp   of string * t list
    (* variable           *) | Var    of string
    (* binary operator    *) | Binop  of string * t * t
    (* element extraction *) | Elem   of t * t
    (* length             *) | Length of t 
    (* function call      *) | Call   of string * t list with show

    (* Available binary operators:
        !!                   --- disjunction
        &&                   --- conjunction
        ==, !=, <=, <, >=, > --- comparisons
        +, -                 --- addition, subtraction
        *, /, %              --- multiplication, division, reminder
    *)

    (* The type of configuration: a state, an input stream, an output stream, an optional value *)
    type config = State.t * int list * int list * Value.t option
                                                            
    (* Expression evaluator
<<<<<<< HEAD
          val eval : state -> t -> int
 
       Takes a state and an expression, and returns the value of the expression in 
       the given state.
    *)                                                      
    let to_func op =
      let bti   = function true -> 1 | _ -> 0 in
      let itb b = b <> 0 in
      let (|>) f g   = fun x y -> f (g x y) in
      match op with
      | "+"  -> (+)
      | "-"  -> (-)
      | "*"  -> ( * )
      | "/"  -> (/)
      | "%"  -> (mod)
      | "<"  -> bti |> (< )
      | "<=" -> bti |> (<=)
      | ">"  -> bti |> (> )
      | ">=" -> bti |> (>=)
      | "==" -> bti |> (= )
      | "!=" -> bti |> (<>)
      | "&&" -> fun x y -> bti (itb x && itb y)
      | "!!" -> fun x y -> bti (itb x || itb y)
      | _    -> failwith (Printf.sprintf "Unknown binary operator %s" op)    
    
    let rec eval env ((st, i, o, r) as conf) expr = match expr with
      | Const n -> (st, i, o, Some n)
      | Var   x -> (st, i, o, Some(State.eval st x))
      | Binop (op, x, y) -> let (_, _, _, Some firstArg) as conf = eval env conf x in
        let (st, i, o, Some secondArg) = eval env conf y 
        in (st, i, o, Some (to_func op firstArg secondArg)) 
      | Call (name, args) -> let computedArgs, conf = List.fold_left (fun (acc, conf) arg -> let (_, _, _, Some compArg) as conf = eval env conf arg in compArg::acc, conf) ([], conf) args in
        env#definition env name (List.rev computedArgs) conf
=======

          val eval : env -> config -> t -> int * config


       Takes an environment, a configuration and an expresion, and returns another configuration. The 
       environment supplies the following method

           method definition : env -> string -> int list -> config -> config

       which takes an environment (of the same type), a name of the function, a list of actual parameters and a configuration, 
       an returns a pair: the return value for the call and the resulting configuration
    *)                                                       
    let rec eval env ((st, i, o, r) as conf) expr = failwith "Not implemented"
    and eval_list env conf xs =
      let vs, (st, i, o, _) =
        List.fold_left
          (fun (acc, conf) x ->
             let (_, _, _, Some v) as conf = eval env conf x in
             v::acc, conf
          )
          ([], conf)
          xs
      in
      (st, i, o, List.rev vs)
>>>>>>> e66732ae
         
    (* Expression parser. You can use the following terminals:

         IDENT   --- a non-empty identifier a-zA-Z[a-zA-Z0-9_]* as a string
         DECIMAL --- a decimal constant [0-9]+ as a string                                                                                                                  
    *)
    ostap (                                      
<<<<<<< HEAD
      parse:
    !(Ostap.Util.expr 
             (fun x -> x)
       (Array.map (fun (a, s) -> a, 
                           List.map  (fun s -> ostap(- $(s)), (fun x y -> Binop (s, x, y))) s
                        ) 
              [|                
                `Lefta, ["!!"];
                `Lefta, ["&&"];
                `Nona , ["=="; "!="; "<="; "<"; ">="; ">"];
                `Lefta, ["+" ; "-"];
                `Lefta, ["*" ; "/"; "%"];
              |] 
       )
       primary);
      
      primary:
        n:DECIMAL {Const n}
      | x:IDENT   {Var x}
      | -"(" parse -")"
  )
=======
      parse: empty {failwith "Not implemented"}
    )
>>>>>>> e66732ae
    
  end
                    
(* Simple statements: syntax and sematics *)
module Stmt =
  struct

    (* The type for statements *)
    type t =
    (* assignment                       *) | Assign of string * Expr.t list * Expr.t
    (* composition                      *) | Seq    of t * t 
    (* empty statement                  *) | Skip
    (* conditional                      *) | If     of Expr.t * t * t
    (* loop with a pre-condition        *) | While  of Expr.t * t
    (* loop with a post-condition       *) | Repeat of t * Expr.t
    (* return statement                 *) | Return of Expr.t option
    (* call a procedure                 *) | Call   of string * Expr.t list
                                                                    
    (* Statement evaluator

         val eval : env -> config -> t -> config

       Takes an environment, a configuration and a statement, and returns another configuration. The 
       environment is the same as for expressions
    *)
<<<<<<< HEAD
  let rec eval env ((st, i, o, r) as conf) k stmt = let seq x stmt = match stmt with
    | Skip -> x
    | y -> Seq (x, y) in match stmt with
      | Read x -> eval env (match i with z::i' -> (State.update x z st, i', o, r) | _ -> failwith "Unexpected end of input") Skip k
      | Write e -> eval env (let (st, i, o, Some x) = Expr.eval env conf e in (st, i, o @ [x], r)) Skip k
      | Assign (x, e) -> eval env (let (st, i, o, Some rr) = Expr.eval env conf e in (State.update x rr st, i, o, r)) Skip k
      | If (expr, thenIf, elseIf) -> let (_, _, _, Some x) as conf = Expr.eval env conf expr in if x <> 0 then (eval env conf k thenIf) else (eval env conf k elseIf)
      | While (expr, lS) -> let (_, _, _, Some x) as conf = Expr.eval env conf expr in if (x = 0) then eval env conf Skip k else eval env conf (seq stmt k) lS
      | Repeat (lS, expr) ->  eval env conf (seq (While (Expr.Binop ("==", expr, Expr.Const 0), lS)) k) lS
      | Seq (s1, s2) -> eval env conf (seq s2 k) s1
      | Skip -> match k with Skip -> conf | something -> eval env conf Skip k
      | Call (f, args) -> eval env (Expr.eval env conf (Expr.Call (f, args))) k Skip
      | Return res -> match res with
        | None -> (st, i, o, None)
        | Some r -> Expr.eval env conf r

    let rec parsEI eIf el =  match eIf with
          | [] -> el
          | (condition, action)::tEI -> If (condition, action, parsEI tEI el)

    let parseEl eIf el = let elseActionParsed = match el with
      | None -> Skip
      | Some action -> action in parsEI eIf elseActionParsed
                              
    (* Statement parser *)
    ostap (
      parse:
        s:stmt ";" ss:parse {Seq (s, ss)}
      | stmt;
      stmt:
        "read" "(" x:IDENT ")" {Read x}
      | "write" "(" e:!(Expr.parse) ")" {Write e}
      | x:IDENT 
        assignmentOrCall: (
          ":=" e:!(Expr.parse) {Assign (x, e)}
          | "(" args:!(Util.list0)[Expr.parse] ")" {Call (x, args)}
        ) {assignmentOrCall}
      | %"skip"                         {Skip}
      | %"if" condition: !(Expr.parse) %"then" action:parse 
        eIf:(%"elif" !(Expr.parse) %"then" parse)*
        el:(%"else" parse)?
        %"fi" { If (condition, action, parseEl eIf el)}
      | %"while" condition: !(Expr.parse) %"do" action:parse %"od" { While (condition, action) }
      | %"repeat" action:parse %"until" condition: !(Expr.parse) { Repeat (action, condition) }
      | %"for" initialize:parse "," condition: !(Expr.parse)
        "," increment:parse %"do" action:parse %"od" {Seq (initialize, While (condition, Seq (action, increment)))}
=======

    let update st x v is =
      let rec update a v = function
      | []    -> v           
      | i::tl ->
          let i = Value.to_int i in
          (match a with
           | Value.String s when tl = [] -> Value.String (Value.update_string s i (Char.chr @@ Value.to_int v))
           | Value.Array a               -> Value.Array  (Value.update_array  a i (update (List.nth a i) v tl))
          ) 
      in
      State.update x (match is with [] -> v | _ -> update (State.eval st x) v is) st
          
    let rec eval env ((st, i, o, r) as conf) k stmt = failwith "Not implemented"
         
    (* Statement parser *)
    ostap (
      parse: empty {failwith "Not implemented"}
>>>>>>> e66732ae
    )
      
  end

(* Function and procedure definitions *)
module Definition =
  struct

    (* The type for a definition: name, argument list, local variables, body *)
    type t = string * (string list * string list * Stmt.t)

    ostap (     
      arg  : IDENT;
      parse: %"fun" name:IDENT "(" args:!(Util.list0 arg) ")"
         locs:(%"local" !(Util.list arg))?
        "{" body:!(Stmt.parse) "}" {
        (name, (args, (match locs with None -> [] | Some l -> l), body))
      }
    )

  end
    
(* The top-level definitions *)

(* The top-level syntax category is a pair of definition list and statement (program body) *)
type t = Definition.t list * Stmt.t    

(* Top-level evaluator
     eval : t -> int list -> int list
   Takes a program and its input stream, and returns the output stream
*)

let eval (defs, body) i =
  let module M = Map.Make (String) in
  let m          = List.fold_left (fun m ((name, _) as def) -> M.add name def m) M.empty defs in  
  let _, _, o, _ =
    Stmt.eval
      (object
<<<<<<< HEAD
         method definition env f args (st, i, o, r) =
           let xs, locs, s      = snd @@ M.find f m in
           let st'              = List.fold_left (fun st (x, a) -> State.update x a st) (State.enter st (xs @ locs)) (List.combine xs args) in
           let st'', i', o', r' = Stmt.eval env (st', i, o, r) Stmt.Skip s in
           (State.leave st'' st, i', o', r')
=======
         method definition env f args ((st, i, o, r) as conf) =
           try
             let xs, locs, s      =  snd @@ M.find f m in
             let st'              = List.fold_left (fun st (x, a) -> State.update x a st) (State.enter st (xs @ locs)) (List.combine xs args) in
             let st'', i', o', r' = Stmt.eval env (st', i, o, r) Stmt.Skip s in
             (State.leave st'' st, i', o', r')
           with Not_found -> Builtin.eval conf args f
>>>>>>> e66732ae
       end)
      (State.empty, i, [], None)
      Stmt.Skip
      body
  in
  o

(* Top-level parser *)
let parse = ostap (!(Definition.parse)* !(Stmt.parse))
<|MERGE_RESOLUTION|>--- conflicted
+++ resolved
@@ -7,11 +7,17 @@
 open Ostap
 open Combinators
 
+let init n f =
+  let rec init' i n f =
+    if i >= n then []
+    else (f i) :: (init' (i + 1) n f)
+  in init' 0 n f
+
 (* Values *)
 module Value =
   struct
 
-    @type t = Int of int | String of string | Array of t list with show
+    @type t = Int of int | String of string | Array of t list | Sexp of string * t list with show
 
     let to_int = function 
     | Int n -> n 
@@ -30,7 +36,7 @@
     let of_array  a = Array  a
 
     let update_string s i x = String.init (String.length s) (fun j -> if j = i then x else s.[j])
-    let update_array  a i x = List.init   (List.length a)   (fun j -> if j = i then x else List.nth a j)
+    let update_array  a i x = init   (List.length a)   (fun j -> if j = i then x else List.nth a j)
 
   end
        
@@ -115,7 +121,6 @@
     type config = State.t * int list * int list * Value.t option
                                                             
     (* Expression evaluator
-<<<<<<< HEAD
           val eval : state -> t -> int
  
        Takes a state and an expression, and returns the value of the expression in 
@@ -141,28 +146,21 @@
       | "!!" -> fun x y -> bti (itb x || itb y)
       | _    -> failwith (Printf.sprintf "Unknown binary operator %s" op)    
     
+                                             
     let rec eval env ((st, i, o, r) as conf) expr = match expr with
-      | Const n -> (st, i, o, Some n)
-      | Var   x -> (st, i, o, Some(State.eval st x))
-      | Binop (op, x, y) -> let (_, _, _, Some firstArg) as conf = eval env conf x in
-        let (st, i, o, Some secondArg) = eval env conf y 
-        in (st, i, o, Some (to_func op firstArg secondArg)) 
-      | Call (name, args) -> let computedArgs, conf = List.fold_left (fun (acc, conf) arg -> let (_, _, _, Some compArg) as conf = eval env conf arg in compArg::acc, conf) ([], conf) args in
-        env#definition env name (List.rev computedArgs) conf
-=======
-
-          val eval : env -> config -> t -> int * config
-
-
-       Takes an environment, a configuration and an expresion, and returns another configuration. The 
-       environment supplies the following method
-
-           method definition : env -> string -> int list -> config -> config
-
-       which takes an environment (of the same type), a name of the function, a list of actual parameters and a configuration, 
-       an returns a pair: the return value for the call and the resulting configuration
-    *)                                                       
-    let rec eval env ((st, i, o, r) as conf) expr = failwith "Not implemented"
+      | Const n -> (st, i, o, Some (Value.of_int n))
+      | Var   x -> (st, i, o, Some (State.eval st x))
+      | String s -> (st, i, o, Some (Value.of_string s))
+      | Binop (op, x, y) -> let (_, _, _,  Some l) as conf = eval env conf x and (st, i, o, Some r) = eval env conf y in 
+          (st, i, o, Some (Value.of_int (to_func op (Value.to_int l) (Value.to_int r))))
+      | Call (def, args) -> let (st, i, o, a) = eval_list env conf args in env#definition env def a (st, i, o, None)
+      | Array a -> let (st, i, o, result) = eval_list env conf a in env#definition env "$array" result (st, i, o, None)
+      | Sexp (e, a) -> let (st, i, o, result) = eval_list env conf a in (st, i, o, Some (Value.Sexp (e, result)))
+      | Elem (e, i) -> let (st, i, o, a) = eval_list env conf [e; i] in env#definition env "$elem" a (st, i, o, None)
+      | Length x -> let (st, i, o, Some a) = eval env conf x in env#definition env "$length" [a] (st, i, o, None)
+
+
+
     and eval_list env conf xs =
       let vs, (st, i, o, _) =
         List.fold_left
@@ -174,7 +172,6 @@
           xs
       in
       (st, i, o, List.rev vs)
->>>>>>> e66732ae
          
     (* Expression parser. You can use the following terminals:
 
@@ -182,7 +179,6 @@
          DECIMAL --- a decimal constant [0-9]+ as a string                                                                                                                  
     *)
     ostap (                                      
-<<<<<<< HEAD
       parse:
     !(Ostap.Util.expr 
              (fun x -> x)
@@ -199,16 +195,18 @@
        )
        primary);
       
-      primary:
+     primary: s:sec k:(-"[" i:parse -"]" {`Elem i} | "." %"length" {`Len})* {
+        List.fold_left (fun p -> function `Elem i -> Elem (p, i) | `Len -> Length p) s k
+     };     
+      sec:
         n:DECIMAL {Const n}
-      | x:IDENT   {Var x}
+      | s:STRING {String (String.sub s 1 (String.length s - 2))}
+      | x:IDENT  s: ("(" args: !(Util.list0)[parse] ")" {Call (x, args)} | empty {Var x}) {s}
+      | c:CHAR {Const (Char.code c)}
+      | "[" elements:!(Util.list0)[parse] "]" {Array elements}
+      | "`" t:IDENT args:(-"(" !(Util.list)[parse] -")")? {Sexp (t, match args with None -> [] | Some x -> x)} 
       | -"(" parse -")"
   )
-=======
-      parse: empty {failwith "Not implemented"}
-    )
->>>>>>> e66732ae
-    
   end
                     
 (* Simple statements: syntax and sematics *)
@@ -225,63 +223,7 @@
     (* loop with a post-condition       *) | Repeat of t * Expr.t
     (* return statement                 *) | Return of Expr.t option
     (* call a procedure                 *) | Call   of string * Expr.t list
-                                                                    
-    (* Statement evaluator
-
-         val eval : env -> config -> t -> config
-
-       Takes an environment, a configuration and a statement, and returns another configuration. The 
-       environment is the same as for expressions
-    *)
-<<<<<<< HEAD
-  let rec eval env ((st, i, o, r) as conf) k stmt = let seq x stmt = match stmt with
-    | Skip -> x
-    | y -> Seq (x, y) in match stmt with
-      | Read x -> eval env (match i with z::i' -> (State.update x z st, i', o, r) | _ -> failwith "Unexpected end of input") Skip k
-      | Write e -> eval env (let (st, i, o, Some x) = Expr.eval env conf e in (st, i, o @ [x], r)) Skip k
-      | Assign (x, e) -> eval env (let (st, i, o, Some rr) = Expr.eval env conf e in (State.update x rr st, i, o, r)) Skip k
-      | If (expr, thenIf, elseIf) -> let (_, _, _, Some x) as conf = Expr.eval env conf expr in if x <> 0 then (eval env conf k thenIf) else (eval env conf k elseIf)
-      | While (expr, lS) -> let (_, _, _, Some x) as conf = Expr.eval env conf expr in if (x = 0) then eval env conf Skip k else eval env conf (seq stmt k) lS
-      | Repeat (lS, expr) ->  eval env conf (seq (While (Expr.Binop ("==", expr, Expr.Const 0), lS)) k) lS
-      | Seq (s1, s2) -> eval env conf (seq s2 k) s1
-      | Skip -> match k with Skip -> conf | something -> eval env conf Skip k
-      | Call (f, args) -> eval env (Expr.eval env conf (Expr.Call (f, args))) k Skip
-      | Return res -> match res with
-        | None -> (st, i, o, None)
-        | Some r -> Expr.eval env conf r
-
-    let rec parsEI eIf el =  match eIf with
-          | [] -> el
-          | (condition, action)::tEI -> If (condition, action, parsEI tEI el)
-
-    let parseEl eIf el = let elseActionParsed = match el with
-      | None -> Skip
-      | Some action -> action in parsEI eIf elseActionParsed
-                              
-    (* Statement parser *)
-    ostap (
-      parse:
-        s:stmt ";" ss:parse {Seq (s, ss)}
-      | stmt;
-      stmt:
-        "read" "(" x:IDENT ")" {Read x}
-      | "write" "(" e:!(Expr.parse) ")" {Write e}
-      | x:IDENT 
-        assignmentOrCall: (
-          ":=" e:!(Expr.parse) {Assign (x, e)}
-          | "(" args:!(Util.list0)[Expr.parse] ")" {Call (x, args)}
-        ) {assignmentOrCall}
-      | %"skip"                         {Skip}
-      | %"if" condition: !(Expr.parse) %"then" action:parse 
-        eIf:(%"elif" !(Expr.parse) %"then" parse)*
-        el:(%"else" parse)?
-        %"fi" { If (condition, action, parseEl eIf el)}
-      | %"while" condition: !(Expr.parse) %"do" action:parse %"od" { While (condition, action) }
-      | %"repeat" action:parse %"until" condition: !(Expr.parse) { Repeat (action, condition) }
-      | %"for" initialize:parse "," condition: !(Expr.parse)
-        "," increment:parse %"do" action:parse %"od" {Seq (initialize, While (condition, Seq (action, increment)))}
-=======
-
+                 
     let update st x v is =
       let rec update a v = function
       | []    -> v           
@@ -293,16 +235,63 @@
           ) 
       in
       State.update x (match is with [] -> v | _ -> update (State.eval st x) v is) st
-          
-    let rec eval env ((st, i, o, r) as conf) k stmt = failwith "Not implemented"
-         
+
+    (* Statement evaluator
+
+         val eval : env -> config -> t -> config
+
+       Takes an environment, a configuration and a statement, and returns another configuration. The 
+       environment is the same as for expressions
+    *)
+
+  let rec eval env ((st, i, o, r) as conf) k stmt = let seq x stmt = match stmt with
+    | Skip -> x
+    | y -> Seq (x, y) in match stmt with
+      | Assign (x, t, expr)  -> let (st, i, o, t) = Expr.eval_list env conf t in let (st, i, o, Some v) = Expr.eval env (st, i, o, None) expr in eval env (update st x v t, i, o, None) Skip k
+      | If (expr, thenIf, elseIf) -> let (_, _, _, Some x) as conf = Expr.eval env conf expr in if Value.to_int x <> 0 then (eval env conf k thenIf) else (eval env conf k elseIf)
+      | While (expr, loopStmt) -> let (_, _, _, Some x) as conf = Expr.eval env conf expr in
+        if (Value.to_int x = 0) then eval env conf Skip k else eval env conf (seq stmt k) loopStmt      
+      | Repeat (lS, expr) ->  eval env conf (seq (While (Expr.Binop ("==", expr, Expr.Const 0), lS)) k) lS
+      | Seq (s1, s2) -> eval env conf (seq s2 k) s1
+      | Skip -> match k with Skip -> conf | something -> eval env conf Skip k
+      | Call (f, args) -> eval env (Expr.eval env conf (Expr.Call (f, args))) k Skip
+      | Return res -> match res with
+        | None -> (st, i, o, None)
+        | Some r -> Expr.eval env conf r
+
+    let rec parsEI eIf el =  match eIf with
+          | [] -> el
+          | (condition, action)::tEI -> If (condition, action, parsEI tEI el)
+
+    let parseEl eIf el = let elseActionParsed = match el with
+      | None -> Skip
+      | Some action -> action in parsEI eIf elseActionParsed
+                              
     (* Statement parser *)
     ostap (
-      parse: empty {failwith "Not implemented"}
->>>>>>> e66732ae
-    )
+     parse:
+      s:stmt ";" ss:parse {Seq (s, ss)}
+      | stmt;
       
-  end
+      stmt:
+      x:IDENT 
+        assignmentOrCall: (
+          index:(-"[" !(Expr.parse) -"]")* ":=" e:!(Expr.parse) {Assign (x, index, e)}
+          | "(" args:!(Util.list0)[Expr.parse] ")" {Call (x, args)}
+        ) {assignmentOrCall}
+      | %"skip" {Skip}
+      | %"if" condition: !(Expr.parse) %"then" action:parse 
+        elIfActions:(%"elif" !(Expr.parse) %"then" parse)*
+        elseAction:(%"else" parse)?
+        %"fi" { If (condition, action, parseEl elIfActions elseAction)}
+      | %"while" condition: !(Expr.parse) %"do" action:parse %"od" { While (condition, action) }
+      | %"repeat" action:parse %"until" condition: !(Expr.parse) { Repeat (action, condition) }
+      | %"return" e:!(Expr.parse)? {Return e}
+      | %"for" initialize:parse "," condition: !(Expr.parse)
+        "," increment:parse %"do" action:parse %"od" { Seq (initialize, While (condition, Seq (action, increment))) }
+     )
+      end
+
 
 (* Function and procedure definitions *)
 module Definition =
@@ -338,13 +327,6 @@
   let _, _, o, _ =
     Stmt.eval
       (object
-<<<<<<< HEAD
-         method definition env f args (st, i, o, r) =
-           let xs, locs, s      = snd @@ M.find f m in
-           let st'              = List.fold_left (fun st (x, a) -> State.update x a st) (State.enter st (xs @ locs)) (List.combine xs args) in
-           let st'', i', o', r' = Stmt.eval env (st', i, o, r) Stmt.Skip s in
-           (State.leave st'' st, i', o', r')
-=======
          method definition env f args ((st, i, o, r) as conf) =
            try
              let xs, locs, s      =  snd @@ M.find f m in
@@ -352,7 +334,6 @@
              let st'', i', o', r' = Stmt.eval env (st', i, o, r) Stmt.Skip s in
              (State.leave st'' st, i', o', r')
            with Not_found -> Builtin.eval conf args f
->>>>>>> e66732ae
        end)
       (State.empty, i, [], None)
       Stmt.Skip
