--- conflicted
+++ resolved
@@ -15,21 +15,21 @@
     type t = {g : string -> int; l : string -> int; scope : string list}
 
     (* Empty state *)
-    let empty = failwith "Not implemented"
+    let empty = {g = (fun x -> failwith (Printf.sprintf "Undefined variable %s" x)); l = (fun x -> failwith @@ Printf.sprintf "Unbound local variable %s" x); scope = []}
 
     (* Update: non-destructively "modifies" the state s by binding the variable x 
        to value v and returns the new state w.r.t. a scope
     *)
-    let update x v s = failwith "Not implemented"
+    let update x v s =  let up f y = if x = y then v else f y in if List.mem x s.scope then { s with l = up s.l }else { s with g = up s.g }
                                 
     (* Evals a variable in a state w.r.t. a scope *)
-    let eval s x = failwith "Not implemented" 
+    let eval s x = (if List.mem x s.scope then s.l else s.g) x
 
     (* Creates a new scope, based on a given state *)
-    let enter st xs = failwith "Not implemented"
+    let enter st xs = { g = st.g; l = (fun x -> failwith (Printf.sprintf "Undefined variable %s" x)); scope = xs }
 
     (* Drops a scope *)
-    let leave st st' = failwith "Not implemented"
+    let leave st st' = { st with g = st'.g }
 
   end
     
@@ -59,7 +59,6 @@
  
        Takes a state and an expression, and returns the value of the expression in 
        the given state.
-<<<<<<< HEAD
     *)                                                      
     let to_func op =
       let bti   = function true -> 1 | _ -> 0 in
@@ -84,12 +83,8 @@
     let rec eval st expr =      
       match expr with
       | Const n -> n
-      | Var   x -> st x
+      | Var   x -> State.eval st x
       | Binop (op, x, y) -> to_func op (eval st x) (eval st y)
-=======
-    *)                                                       
-    let eval st expr = failwith "Not implemented"      
->>>>>>> 2645f143
 
     (* Expression parser. You can use the following terminals:
 
@@ -97,7 +92,6 @@
          DECIMAL --- a decimal constant [0-9]+ as a string
     *) 
     ostap (                                      
-<<<<<<< HEAD
       parse:
     !(Ostap.Util.expr 
              (fun x -> x)
@@ -119,10 +113,6 @@
       | x:IDENT   {Var x}
       | -"(" parse -")"
 )
-=======
-      parse: empty {failwith "Not implemented"}
-    )
->>>>>>> 2645f143
     
   end
                     
@@ -139,12 +129,8 @@
     (* empty statement                  *) | Skip
     (* conditional                      *) | If     of Expr.t * t * t
     (* loop with a pre-condition        *) | While  of Expr.t * t
-<<<<<<< HEAD
-    (* loop with a post-condition       *) | Repeat of t * Expr.t  with show
-=======
     (* loop with a post-condition       *) | Repeat of t * Expr.t
     (* call a procedure                 *) | Call   of string * Expr.t list with show
->>>>>>> 2645f143
                                                                     
     (* The type of configuration: a state, an input stream, an output stream *)
     type config = State.t * int list * int list 
@@ -160,12 +146,11 @@
 
        which returns a list of formal parameters, local variables, and a body for given definition
     *)
-<<<<<<< HEAD
     let rec eval ((st, i, o) as conf) stmt =
       match stmt with
-      | Read    x       -> (match i with z::i' -> (Expr.update x z st, i', o) | _ -> failwith "Unexpected end of input")
+      | Read    x       -> (match i with z::i' -> (State.update x z st, i', o) | _ -> failwith "Unexpected end of input")
       | Write   e       -> (st, i, o @ [Expr.eval st e])
-      | Assign (x, e)   -> (Expr.update x (Expr.eval st e) st, i, o)
+      | Assign (x, e)   -> (State.update x (Expr.eval st e) st, i, o)
       | Seq    (s1, s2) -> eval (eval conf s1) s2
       | Skip -> conf
       | If (e, t, f) ->  if Expr.eval st e = 0 then eval conf f else eval conf t
@@ -196,15 +181,9 @@
         %"od" {Seq (s1, While (e, Seq(s3, s2)))}
       | "read" -"(" x:IDENT -")" {Read x}
       | "write" -"(" e:!(Expr.parse) -")" {Write e}
-      | x:IDENT -":=" e:!(Expr.parse) {Assign (x, e)}         
-=======
-    let eval env ((st, i, o) as conf) stmt = failwith "Not implemented"
+      | x:IDENT -":=" e:!(Expr.parse) {Assign (x, e)}   
+      )      
                                 
-    (* Statement parser *)
-    ostap (
-      parse: empty {failwith "Not implemented"}
->>>>>>> 2645f143
-    )
     end
 
 (* Function and procedure definitions *)
@@ -225,16 +204,10 @@
 (* The top-level syntax category is a pair of definition list and statement (program body) *)
 type t = Definition.t list * Stmt.t    
 
-
-<<<<<<< HEAD
-let eval p i =
-  let _, _, o = Stmt.eval (Expr.empty, i, []) p in o
-
-=======
+(*
    Takes a program and its input stream, and returns the output stream
 *)
 let eval (defs, body) i = failwith "Not implemented"
                                    
->>>>>>> 2645f143
 (* Top-level parser *)
 let parse = failwith "Not implemented"