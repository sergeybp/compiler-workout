--- conflicted
+++ resolved
@@ -28,31 +28,22 @@
 (* Stack machine interpreter
 
      val eval : env -> config -> prg -> config
-
-<<<<<<< HEAD
    Takes a configuration and a program, and returns a configuration as a result
  *)                         
 
-let rec eval env ((stack, ((st, i, o) as c)) as conf) = function
+let rec eval env ((cstack, stack, ((st, i, o) as c)) as conf) = function
 | [] -> conf
 | insn :: prg' -> 
     match insn with
-    | BINOP op -> let y::x::stack' = stack in eval env (Expr.to_func op x y :: stack', c) prg'
-    | READ -> let z::i' = i in eval env (z::stack, (st, i', o)) prg'
-    | WRITE -> let z::stack' = stack in eval env (stack', (st, i, o @ [z])) prg'
-    | CONST i -> eval env (i::stack, c) prg'
-    | LD x -> eval env (st x :: stack, c) prg'
-    | ST x -> let z::stack' = stack in eval env (stack', (Expr.update x z st, i, o)) prg'
+    | BINOP op -> let y::x::stack' = stack in eval env (cstack, Expr.to_func op x y :: stack', c) prg'
+    | READ -> let z::i' = i in eval env (cstack, z::stack, (st, i', o)) prg'
+    | WRITE -> let z::stack' = stack in eval env (cstack, stack', (st, i, o @ [z])) prg'
+    | CONST i -> eval env (cstack, i::stack, c) prg'
+    | LD x -> eval env (cstack, State.eval st x :: stack, c) prg'
+    | ST x -> let z::stack' = stack in eval env (cstack, stack', (State.update x z st, i, o)) prg'
     | LABEL _ -> eval env conf prg'
     | JMP l -> eval env conf (env#labeled l)
-    | CJMP (s, l) -> let x::stack' = stack in let prg2 = if (x = 0 && s = "z") || (x != 0 && s = "nz") then env#labeled l else prg'
-      in eval env (stack', c) prg2
-=======
-   Takes an environment, a configuration and a program, and returns a configuration as a result. The
-   environment is used to locate a label to jump to (via method env#labeled <label_name>)
-*)                         
-let eval env ((cstack, stack, ((st, i, o) as c)) as conf) = failwith "Not implemented"
->>>>>>> 2645f143
+    | CJMP (cond, name) -> let x::stack' = stack in eval env (cstack, stack', c) (if ( (if cond = "nz" then x <> 0 else x = 0)) then (env#labeled name) else prg')
 
 (* Top-level evaluation
 
@@ -76,7 +67,6 @@
 
    Takes a program in the source language and returns an equivalent program for the
    stack machine
-<<<<<<< HEAD
  *)
 let compile p =
   let  lG = object
@@ -99,8 +89,4 @@
     | Language.Stmt.Repeat (s, e) -> let loop_label =  lG#get in [LABEL loop_label] @ compile' s @ compile_e e @ [CJMP ("z", loop_label)]
     | _ -> failwith "Undefined Behavior"
   in
-  compile' p
-=======
-*)
-let compile (defs, p) = failwith "Not implemented"
->>>>>>> 2645f143
+  compile' p