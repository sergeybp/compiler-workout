--- conflicted
+++ resolved
@@ -45,12 +45,9 @@
 
    Takes a program, an input stream, and returns an output stream this program calculates
 *)
-<<<<<<< HEAD
 
-let run p i = let (_, (_, _, o)) = eval ([], (Expr.empty, i, [])) p in o
-=======
 let run p i = let (_, (_, _, o)) = eval ([], (Language.Expr.empty, i, [])) p in o
->>>>>>> 77ec064c
+
 
 (* Stack machine compiler
 
